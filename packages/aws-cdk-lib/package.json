--- conflicted
+++ resolved
@@ -41,7 +41,8 @@
     "post": [
       "ts-node ./scripts/verify-imports-resolve-same.ts",
       "ts-node ./scripts/verify-imports-shielded.ts",
-      "ts-node ./cx-api/build-tools/flag-report.ts"
+      "ts-node ./cx-api/build-tools/flag-report.ts",
+      "env QUIET=1 lazify ."
     ]
   },
   "cdk-package": {
@@ -166,12 +167,8 @@
     "@types/jest": "^29.5.5",
     "@types/lodash": "^4.14.199",
     "@types/punycode": "^2.1.0",
-<<<<<<< HEAD
-    "aws-sdk": "^2.1461.0",
-=======
     "@aws-cdk/lazify": "0.0.0",
     "aws-sdk": "^2.1466.0",
->>>>>>> 0bb49b42
     "aws-sdk-client-mock": "^3.0.0",
     "aws-sdk-client-mock-jest": "^3.0.0",
     "aws-sdk-mock": "5.8.0",
@@ -214,11 +211,7 @@
     "libRoot": "/root/remodel/packages/aws-cdk-lib"
   },
   "exports": {
-    ".": {
-      "types": "./index.d.ts",
-      "import": "./index.js",
-      "require": "./lazy-index.js"
-    },
+    ".": "./index.js",
     "./.jsii": "./.jsii",
     "./.warnings.jsii.js": "./.warnings.jsii.js",
     "./alexa-ask": "./alexa-ask/index.js",
