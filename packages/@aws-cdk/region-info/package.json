{
  "name": "@aws-cdk/region-info",
  "version": "1.25.0",
  "description": "AWS region information, such as service principal names",
  "main": "lib/index.js",
  "types": "lib/index.d.ts",
  "jsii": {
    "outdir": "dist",
    "targets": {
      "java": {
        "package": "software.amazon.awscdk.regioninfo",
        "maven": {
          "groupId": "software.amazon.awscdk",
          "artifactId": "cdk-region-info"
        }
      },
      "dotnet": {
        "namespace": "Amazon.CDK.RegionInfo",
        "packageId": "Amazon.CDK.RegionInfo",
        "signAssembly": true,
        "assemblyOriginatorKeyFile": "../../key.snk",
        "iconUrl": "https://raw.githubusercontent.com/aws/aws-cdk/master/logo/default-256-dark.png"
      },
      "python": {
        "distName": "aws-cdk.region-info",
        "module": "aws_cdk.region_info"
      }
    }
  },
  "cdk-build": {
    "pre": [
      "npm run gen"
    ]
  },
  "scripts": {
    "gen": "bash build-tools/generate.sh",
    "build": "cdk-build",
    "watch": "cdk-watch",
    "lint": "cdk-lint",
    "test": "cdk-test",
    "pkglint": "pkglint -f",
    "awslint": "cdk-awslint",
    "package": "cdk-package",
    "build+test+package": "npm run build+test && npm run package",
    "build+test": "npm run build && npm test",
    "compat": "cdk-compat"
  },
  "author": {
    "name": "Amazon Web Services",
    "url": "https://aws.amazon.com",
    "organization": true
  },
  "license": "Apache-2.0",
  "devDependencies": {
<<<<<<< HEAD
    "@types/fs-extra": "^8.1.0",
    "cdk-build-tools": "1.24.0",
=======
    "@types/fs-extra": "^8.0.1",
    "cdk-build-tools": "1.25.0",
>>>>>>> 5ced526d
    "fs-extra": "^8.1.0",
    "pkglint": "1.25.0"
  },
  "jest": {
    "moduleFileExtensions": [
      "ts",
      "js"
    ],
    "preset": "ts-jest",
    "testMatch": [
      "**/__tests__/**/*.ts?(x)",
      "**/?(*.)+(spec|test).ts?(x)"
    ]
  },
  "repository": {
    "url": "https://github.com/aws/aws-cdk.git",
    "type": "git",
    "directory": "packages/@aws-cdk/region-info"
  },
  "keywords": [
    "aws",
    "cdk"
  ],
  "homepage": "https://github.com/aws/aws-cdk",
  "engines": {
    "node": ">= 10.3.0"
  },
  "stability": "experimental",
  "awslint": {
    "exclude": [
      "docs-public-apis:@aws-cdk/region-info.Fact.regions",
      "docs-public-apis:@aws-cdk/region-info.RegionInfo.regions",
      "docs-public-apis:@aws-cdk/region-info.RegionInfo.name"
    ]
  }
}<|MERGE_RESOLUTION|>--- conflicted
+++ resolved
@@ -52,13 +52,8 @@
   },
   "license": "Apache-2.0",
   "devDependencies": {
-<<<<<<< HEAD
     "@types/fs-extra": "^8.1.0",
-    "cdk-build-tools": "1.24.0",
-=======
-    "@types/fs-extra": "^8.0.1",
     "cdk-build-tools": "1.25.0",
->>>>>>> 5ced526d
     "fs-extra": "^8.1.0",
     "pkglint": "1.25.0"
   },
