--- conflicted
+++ resolved
@@ -8,14 +8,8 @@
 import * as kms from '@aws-cdk/aws-kms';
 import * as s3 from '@aws-cdk/aws-s3';
 import * as secretsmanager from '@aws-cdk/aws-secretsmanager';
-<<<<<<< HEAD
 import { Aws, Duration, IResource, Lazy, Names, PhysicalName, Reference, Resource, SecretValue, Stack, Token, TokenComparison, Tokenization } from '@aws-cdk/core';
-import { Construct } from 'constructs';
-=======
-import { ArnComponents, Aws, Duration, IResource, Lazy, Names, PhysicalName, Resource, SecretValue, Stack, Token, TokenComparison, Tokenization } from '@aws-cdk/core';
 import { Construct, IConstruct } from 'constructs';
->>>>>>> 98029af4
-import { IArtifacts } from './artifacts';
 import { BuildSpec } from './build-spec';
 import { Cache } from './cache';
 import { CodeBuildMetrics } from './codebuild-canned-metrics.generated';
@@ -29,6 +23,7 @@
 import { renderReportGroupArn } from './report-group-utils';
 import { ISource } from './source';
 import { CODEPIPELINE_SOURCE_ARTIFACTS_TYPE, NO_SOURCE_TYPE } from './source-types';
+import { IArtifacts } from './artifacts';
 
 /**
  * The type returned from {@link IProject#enableBatchBuilds}.
